from __future__ import absolute_import
from __future__ import division
from __future__ import print_function
from io import BytesIO
from threading import Lock
import contextlib
import itertools
import os.path
import pickle
import shutil
import tempfile
import unittest
import sys

import numpy as np
import pandas as pd
import pytest

import xarray as xr
from xarray import (Dataset, DataArray, open_dataset, open_dataarray,
                    open_mfdataset, backends, save_mfdataset)
from xarray.backends.common import robust_getitem
from xarray.backends.netCDF4_ import _extract_nc4_variable_encoding
from xarray.core import indexing
from xarray.core.pycompat import iteritems, PY2, ExitStack, basestring

from . import (TestCase, requires_scipy, requires_netCDF4, requires_pydap,
               requires_scipy_or_netCDF4, requires_dask, requires_h5netcdf,
               requires_pynio, requires_pathlib, has_netCDF4, has_scipy,
               assert_allclose, flaky, network, requires_rasterio,
               assert_identical)
from .test_dataset import create_test_data

from xarray.tests import mock

try:
    import netCDF4 as nc4
except ImportError:
    pass

try:
    import dask.array as da
except ImportError:
    pass

try:
    from pathlib import Path
except ImportError:
    try:
        from pathlib2 import Path
    except ImportError:
        pass


ON_WINDOWS = sys.platform == 'win32'


def open_example_dataset(name, *args, **kwargs):
    return open_dataset(os.path.join(os.path.dirname(__file__), 'data', name),
                        *args, **kwargs)


def create_masked_and_scaled_data():
    x = np.array([np.nan, np.nan, 10, 10.1, 10.2])
    encoding = {'_FillValue': -1, 'add_offset': 10,
                'scale_factor': np.float32(0.1), 'dtype': 'i2'}
    return Dataset({'x': ('t', x, {}, encoding)})


def create_encoded_masked_and_scaled_data():
    attributes = {'_FillValue': -1, 'add_offset': 10,
                  'scale_factor': np.float32(0.1)}
    return Dataset({'x': ('t', [-1, -1, 0, 1, 2], attributes)})


def create_unsigned_masked_scaled_data():
    encoding = {'_FillValue': 255, '_Unsigned': 'true', 'dtype': 'i1',
                'add_offset': 10, 'scale_factor': np.float32(0.1)}
    x = np.array([10.0, 10.1, 22.7, 22.8, np.nan])
    return Dataset({'x': ('t', x, {}, encoding)})


def create_encoded_unsigned_masked_scaled_data():
    # These are values as written to the file: the _FillValue will
    # be represented in the signed form.
    attributes = {'_FillValue': -1, '_Unsigned': 'true',
                  'add_offset': 10, 'scale_factor': np.float32(0.1)}
    # Create signed data corresponding to [0, 1, 127, 128, 255] unsigned
    sb = np.asarray([0, 1, 127, -128, -1], dtype='i1')
    return Dataset({'x': ('t', sb, attributes)})


def create_boolean_data():
    attributes = {'units': '-'}
    return Dataset({'x': ('t', [True, False, False, True], attributes)})


class TestCommon(TestCase):
    def test_robust_getitem(self):

        class UnreliableArrayFailure(Exception):
            pass

        class UnreliableArray(object):
            def __init__(self, array, failures=1):
                self.array = array
                self.failures = failures

            def __getitem__(self, key):
                if self.failures > 0:
                    self.failures -= 1
                    raise UnreliableArrayFailure
                return self.array[key]

        array = UnreliableArray([0])
        with self.assertRaises(UnreliableArrayFailure):
            array[0]
        self.assertEqual(array[0], 0)

        actual = robust_getitem(array, 0, catch=UnreliableArrayFailure,
                                initial_delay=0)
        self.assertEqual(actual, 0)


class NetCDF3Only(object):
    pass


class DatasetIOTestCases(object):
    autoclose = False
    engine = None
    file_format = None

    def create_store(self):
        raise NotImplementedError

    @contextlib.contextmanager
    def roundtrip(self, data, save_kwargs={}, open_kwargs={},
                  allow_cleanup_failure=False):
        with create_tmp_file(
                allow_cleanup_failure=allow_cleanup_failure) as path:
            self.save(data, path, **save_kwargs)
            with self.open(path, **open_kwargs) as ds:
                yield ds

    @contextlib.contextmanager
    def roundtrip_append(self, data, save_kwargs={}, open_kwargs={},
                         allow_cleanup_failure=False):
        with create_tmp_file(
                allow_cleanup_failure=allow_cleanup_failure) as path:
            for i, key in enumerate(data.variables):
                mode = 'a' if i > 0 else 'w'
                self.save(data[[key]], path, mode=mode, **save_kwargs)
            with self.open(path, **open_kwargs) as ds:
                yield ds

    # The save/open methods may be overwritten below
    def save(self, dataset, path, **kwargs):
        dataset.to_netcdf(path, engine=self.engine, format=self.file_format,
                          **kwargs)

    @contextlib.contextmanager
    def open(self, path, **kwargs):
        with open_dataset(path, engine=self.engine, autoclose=self.autoclose,
                          **kwargs) as ds:
            yield ds

    def test_zero_dimensional_variable(self):
        expected = create_test_data()
        expected['float_var'] = ([], 1.0e9, {'units': 'units of awesome'})
        expected['bytes_var'] = ([], b'foobar')
        expected['string_var'] = ([], u'foobar')
        with self.roundtrip(expected) as actual:
            self.assertDatasetIdentical(expected, actual)

    def test_write_store(self):
        expected = create_test_data()
        with self.create_store() as store:
            expected.dump_to_store(store)
            # we need to cf decode the store because it has time and
            # non-dimension coordinates
            with xr.decode_cf(store) as actual:
                self.assertDatasetAllClose(expected, actual)

    def check_dtypes_roundtripped(self, expected, actual):
        for k in expected:
            expected_dtype = expected.variables[k].dtype
            if (isinstance(self, NetCDF3Only) and expected_dtype == 'int64'):
                # downcast
                expected_dtype = np.dtype('int32')
            actual_dtype = actual.variables[k].dtype
            # TODO: check expected behavior for string dtypes more carefully
            string_kinds = {'O', 'S', 'U'}
            assert (expected_dtype == actual_dtype or
                    (expected_dtype.kind in string_kinds and
                     actual_dtype.kind in string_kinds))

    def test_roundtrip_test_data(self):
        expected = create_test_data()
        with self.roundtrip(expected) as actual:
            self.check_dtypes_roundtripped(expected, actual)
            self.assertDatasetIdentical(expected, actual)

    def test_load(self):
        expected = create_test_data()

        @contextlib.contextmanager
        def assert_loads(vars=None):
            if vars is None:
                vars = expected
            with self.roundtrip(expected) as actual:
                for k, v in actual.variables.items():
                    # IndexVariables are eagerly loaded into memory
                    self.assertEqual(v._in_memory, k in actual.dims)
                yield actual
                for k, v in actual.variables.items():
                    if k in vars:
                        self.assertTrue(v._in_memory)
                self.assertDatasetIdentical(expected, actual)

        with self.assertRaises(AssertionError):
            # make sure the contextmanager works!
            with assert_loads() as ds:
                pass

        with assert_loads() as ds:
            ds.load()

        with assert_loads(['var1', 'dim1', 'dim2']) as ds:
            ds['var1'].load()

        # verify we can read data even after closing the file
        with self.roundtrip(expected) as ds:
            actual = ds.load()
        self.assertDatasetIdentical(expected, actual)

    def test_dataset_compute(self):
        expected = create_test_data()

        with self.roundtrip(expected) as actual:
            # Test Dataset.compute()
            for k, v in actual.variables.items():
                # IndexVariables are eagerly cached
                self.assertEqual(v._in_memory, k in actual.dims)

            computed = actual.compute()

            for k, v in actual.variables.items():
                self.assertEqual(v._in_memory, k in actual.dims)
            for v in computed.variables.values():
                self.assertTrue(v._in_memory)

            self.assertDatasetIdentical(expected, actual)
            self.assertDatasetIdentical(expected, computed)

    def test_pickle(self):
        expected = Dataset({'foo': ('x', [42])})
        with self.roundtrip(
                expected, allow_cleanup_failure=ON_WINDOWS) as roundtripped:
            raw_pickle = pickle.dumps(roundtripped)
            # windows doesn't like opening the same file twice
            roundtripped.close()
            unpickled_ds = pickle.loads(raw_pickle)
            self.assertDatasetIdentical(expected, unpickled_ds)

    def test_pickle_dataarray(self):
        expected = Dataset({'foo': ('x', [42])})
        with self.roundtrip(
                expected, allow_cleanup_failure=ON_WINDOWS) as roundtripped:
            unpickled_array = pickle.loads(pickle.dumps(roundtripped['foo']))
            self.assertDatasetIdentical(expected['foo'], unpickled_array)

    def test_dataset_caching(self):
        expected = Dataset({'foo': ('x', [5, 6, 7])})
        with self.roundtrip(expected) as actual:
            assert isinstance(actual.foo.variable._data,
                              indexing.MemoryCachedArray)
            assert not actual.foo.variable._in_memory
            actual.foo.values  # cache
            assert actual.foo.variable._in_memory

        with self.roundtrip(expected, open_kwargs={'cache': False}) as actual:
            assert isinstance(actual.foo.variable._data,
                              indexing.CopyOnWriteArray)
            assert not actual.foo.variable._in_memory
            actual.foo.values  # no caching
            assert not actual.foo.variable._in_memory

    def test_roundtrip_None_variable(self):
        expected = Dataset({None: (('x', 'y'), [[0, 1], [2, 3]])})
        with self.roundtrip(expected) as actual:
            self.assertDatasetIdentical(expected, actual)

    def test_roundtrip_object_dtype(self):
        floats = np.array([0.0, 0.0, 1.0, 2.0, 3.0], dtype=object)
        floats_nans = np.array([np.nan, np.nan, 1.0, 2.0, 3.0], dtype=object)
        bytes_ = np.array([b'ab', b'cdef', b'g'], dtype=object)
        bytes_nans = np.array([b'ab', b'cdef', np.nan], dtype=object)
        strings = np.array([u'ab', u'cdef', u'g'], dtype=object)
        strings_nans = np.array([u'ab', u'cdef', np.nan], dtype=object)
        all_nans = np.array([np.nan, np.nan], dtype=object)
        original = Dataset({'floats': ('a', floats),
                            'floats_nans': ('a', floats_nans),
                            'bytes': ('b', bytes_),
                            'bytes_nans': ('b', bytes_nans),
                            'strings': ('b', strings),
                            'strings_nans': ('b', strings_nans),
                            'all_nans': ('c', all_nans),
                            'nan': ([], np.nan)})
        expected = original.copy(deep=True)
        with self.roundtrip(original) as actual:
            try:
                self.assertDatasetIdentical(expected, actual)
            except AssertionError:
                # Most stores use '' for nans in strings, but some don't.
                # First try the ideal case (where the store returns exactly)
                # the original Dataset), then try a more realistic case.
                # This currently includes all netCDF files when encoding is not
                # explicitly set.
                # https://github.com/pydata/xarray/issues/1647
                expected['bytes_nans'][-1] = b''
                expected['strings_nans'][-1] = u''
                self.assertDatasetIdentical(expected, actual)

    def test_roundtrip_string_data(self):
        expected = Dataset({'x': ('t', ['ab', 'cdef'])})
        with self.roundtrip(expected) as actual:
            self.assertDatasetIdentical(expected, actual)

    def test_roundtrip_string_encoded_characters(self):
        expected = Dataset({'x': ('t', [u'ab', u'cdef'])})
        expected['x'].encoding['dtype'] = 'S1'
        with self.roundtrip(expected) as actual:
            self.assertDatasetIdentical(expected, actual)
            self.assertEqual(actual['x'].encoding['_Encoding'], 'utf-8')

        expected['x'].encoding['_Encoding'] = 'ascii'
        with self.roundtrip(expected) as actual:
            self.assertDatasetIdentical(expected, actual)
            self.assertEqual(actual['x'].encoding['_Encoding'], 'ascii')

    def test_roundtrip_datetime_data(self):
        times = pd.to_datetime(['2000-01-01', '2000-01-02', 'NaT'])
        expected = Dataset({'t': ('t', times), 't0': times[0]})
        kwds = {'encoding': {'t0': {'units': 'days since 1950-01-01'}}}
        with self.roundtrip(expected, save_kwargs=kwds) as actual:
            self.assertDatasetIdentical(expected, actual)
            self.assertEquals(actual.t0.encoding['units'],
                              'days since 1950-01-01')

    def test_roundtrip_timedelta_data(self):
        time_deltas = pd.to_timedelta(['1h', '2h', 'NaT'])
        expected = Dataset({'td': ('td', time_deltas), 'td0': time_deltas[0]})
        with self.roundtrip(expected) as actual:
            self.assertDatasetIdentical(expected, actual)

    def test_roundtrip_float64_data(self):
        expected = Dataset({'x': ('y', np.array([1.0, 2.0, np.pi],
                                                dtype='float64'))})
        with self.roundtrip(expected) as actual:
            self.assertDatasetIdentical(expected, actual)

    def test_roundtrip_example_1_netcdf(self):
        expected = open_example_dataset('example_1.nc')
        with self.roundtrip(expected) as actual:
            # we allow the attributes to differ since that
            # will depend on the encoding used.  For example,
            # without CF encoding 'actual' will end up with
            # a dtype attribute.
            self.assertDatasetEqual(expected, actual)

    def test_roundtrip_coordinates(self):
        original = Dataset({'foo': ('x', [0, 1])},
                           {'x': [2, 3], 'y': ('a', [42]), 'z': ('x', [4, 5])})

        with self.roundtrip(original) as actual:
            self.assertDatasetIdentical(original, actual)

        expected = original.drop('foo')
        with self.roundtrip(expected) as actual:
            self.assertDatasetIdentical(expected, actual)

    def test_roundtrip_boolean_dtype(self):
        original = create_boolean_data()
        self.assertEqual(original['x'].dtype, 'bool')
        with self.roundtrip(original) as actual:
            self.assertDatasetIdentical(original, actual)
            self.assertEqual(actual['x'].dtype, 'bool')

    def test_orthogonal_indexing(self):
        in_memory = create_test_data()
        with self.roundtrip(in_memory) as on_disk:
            indexers = {'dim1': [1, 2, 0], 'dim2': [3, 2, 0, 3],
                        'dim3': np.arange(5)}
            expected = in_memory.isel(**indexers)
            actual = on_disk.isel(**indexers)
            self.assertDatasetIdentical(expected, actual)
            # do it twice, to make sure we're switched from orthogonal -> numpy
            # when we cached the values
            actual = on_disk.isel(**indexers)
            self.assertDatasetIdentical(expected, actual)


class CFEncodedDataTest(DatasetIOTestCases):

    def test_roundtrip_bytes_with_fill_value(self):
        values = np.array([b'ab', b'cdef', np.nan], dtype=object)
        encoding = {'_FillValue': b'X', 'dtype': 'S1'}
        original = Dataset({'x': ('t', values, {}, encoding)})
        expected = original.copy(deep=True)
        with self.roundtrip(original) as actual:
            self.assertDatasetIdentical(expected, actual)

        original = Dataset({'x': ('t', values, {}, {'_FillValue': b''})})
        with self.roundtrip(original) as actual:
            self.assertDatasetIdentical(expected, actual)

    def test_roundtrip_string_with_fill_value_nchar(self):
        values = np.array([u'ab', u'cdef', np.nan], dtype=object)
        expected = Dataset({'x': ('t', values)})

        encoding = {'dtype': 'S1', '_FillValue': b'X'}
        original = Dataset({'x': ('t', values, {}, encoding)})
        # Not supported yet.
        with pytest.raises(NotImplementedError):
            with self.roundtrip(original) as actual:
                self.assertDatasetIdentical(expected, actual)

    def test_unsigned_roundtrip_mask_and_scale(self):
        decoded = create_unsigned_masked_scaled_data()
        encoded = create_encoded_unsigned_masked_scaled_data()
        with self.roundtrip(decoded) as actual:
            for k in decoded.variables:
                self.assertEqual(decoded.variables[k].dtype,
                                 actual.variables[k].dtype)
            self.assertDatasetAllClose(decoded, actual, decode_bytes=False)
        with self.roundtrip(decoded,
                            open_kwargs=dict(decode_cf=False)) as actual:
            for k in encoded.variables:
                self.assertEqual(encoded.variables[k].dtype,
                                 actual.variables[k].dtype)
            self.assertDatasetAllClose(encoded, actual, decode_bytes=False)
        with self.roundtrip(encoded,
                            open_kwargs=dict(decode_cf=False)) as actual:
            for k in encoded.variables:
                self.assertEqual(encoded.variables[k].dtype,
                                 actual.variables[k].dtype)
            self.assertDatasetAllClose(encoded, actual, decode_bytes=False)
        # make sure roundtrip encoding didn't change the
        # original dataset.
        self.assertDatasetAllClose(
            encoded, create_encoded_unsigned_masked_scaled_data())
        with self.roundtrip(encoded) as actual:
            for k in decoded.variables:
                self.assertEqual(decoded.variables[k].dtype,
                                 actual.variables[k].dtype)
            self.assertDatasetAllClose(decoded, actual, decode_bytes=False)
        with self.roundtrip(encoded,
                            open_kwargs=dict(decode_cf=False)) as actual:
            for k in encoded.variables:
                self.assertEqual(encoded.variables[k].dtype,
                                 actual.variables[k].dtype)
            self.assertDatasetAllClose(encoded, actual, decode_bytes=False)

    def test_roundtrip_mask_and_scale(self):
        decoded = create_masked_and_scaled_data()
        encoded = create_encoded_masked_and_scaled_data()
        with self.roundtrip(decoded) as actual:
            self.assertDatasetAllClose(decoded, actual, decode_bytes=False)
        with self.roundtrip(decoded,
                            open_kwargs=dict(decode_cf=False)) as actual:
            # TODO: this assumes that all roundtrips will first
            # encode.  Is that something we want to test for?
            self.assertDatasetAllClose(encoded, actual, decode_bytes=False)
        with self.roundtrip(encoded,
                            open_kwargs=dict(decode_cf=False)) as actual:
            self.assertDatasetAllClose(encoded, actual, decode_bytes=False)
        # make sure roundtrip encoding didn't change the
        # original dataset.
        self.assertDatasetAllClose(encoded,
                                   create_encoded_masked_and_scaled_data(),
                                   decode_bytes=False)
        with self.roundtrip(encoded) as actual:
            self.assertDatasetAllClose(decoded, actual, decode_bytes=False)
        with self.roundtrip(encoded,
                            open_kwargs=dict(decode_cf=False)) as actual:
            self.assertDatasetAllClose(encoded, actual, decode_bytes=False)

    def test_coordinates_encoding(self):
        def equals_latlon(obj):
            return obj == 'lat lon' or obj == 'lon lat'

        original = Dataset({'temp': ('x', [0, 1]), 'precip': ('x', [0, -1])},
                           {'lat': ('x', [2, 3]), 'lon': ('x', [4, 5])})
        with self.roundtrip(original) as actual:
            self.assertDatasetIdentical(actual, original)
        with create_tmp_file() as tmp_file:
            original.to_netcdf(tmp_file)
            with open_dataset(tmp_file, decode_coords=False) as ds:
                self.assertTrue(equals_latlon(ds['temp'].attrs['coordinates']))
                self.assertTrue(equals_latlon(ds['precip'].attrs['coordinates']))
                self.assertNotIn('coordinates', ds.attrs)
                self.assertNotIn('coordinates', ds['lat'].attrs)
                self.assertNotIn('coordinates', ds['lon'].attrs)

        modified = original.drop(['temp', 'precip'])
        with self.roundtrip(modified) as actual:
            self.assertDatasetIdentical(actual, modified)
        with create_tmp_file() as tmp_file:
            modified.to_netcdf(tmp_file)
            with open_dataset(tmp_file, decode_coords=False) as ds:
                self.assertTrue(equals_latlon(ds.attrs['coordinates']))
                self.assertNotIn('coordinates', ds['lat'].attrs)
                self.assertNotIn('coordinates', ds['lon'].attrs)

    def test_roundtrip_endian(self):
        ds = Dataset({'x': np.arange(3, 10, dtype='>i2'),
                      'y': np.arange(3, 20, dtype='<i4'),
                      'z': np.arange(3, 30, dtype='=i8'),
                      'w': ('x', np.arange(3, 10, dtype=np.float))})

        with self.roundtrip(ds) as actual:
            # technically these datasets are slightly different,
            # one hold mixed endian data (ds) the other should be
            # all big endian (actual).  assertDatasetIdentical
            # should still pass though.
            self.assertDatasetIdentical(ds, actual)

        if type(self) is NetCDF4DataTest:
            ds['z'].encoding['endian'] = 'big'
            with self.assertRaises(NotImplementedError):
                with self.roundtrip(ds) as actual:
                    pass

    def test_invalid_dataarray_names_raise(self):
        te = (TypeError, 'string or None')
        ve = (ValueError, 'string must be length 1 or')
        data = np.random.random((2, 2))
        da = xr.DataArray(data)
        for name, e in zip([0, (4, 5), True, ''], [te, te, te, ve]):
            ds = Dataset({name: da})
            with self.assertRaisesRegexp(*e):
                with self.roundtrip(ds) as actual:
                    pass

    def test_encoding_kwarg(self):
        ds = Dataset({'x': ('y', np.arange(10.0))})
        kwargs = dict(encoding={'x': {'dtype': 'f4'}})
        with self.roundtrip(ds, save_kwargs=kwargs) as actual:
            self.assertEqual(actual.x.encoding['dtype'], 'f4')
        self.assertEqual(ds.x.encoding, {})

        kwargs = dict(encoding={'x': {'foo': 'bar'}})
        with self.assertRaisesRegexp(ValueError, 'unexpected encoding'):
            with self.roundtrip(ds, save_kwargs=kwargs) as actual:
                pass

        kwargs = dict(encoding={'x': 'foo'})
        with self.assertRaisesRegexp(ValueError, 'must be castable'):
            with self.roundtrip(ds, save_kwargs=kwargs) as actual:
                pass

        kwargs = dict(encoding={'invalid': {}})
        with self.assertRaises(KeyError):
            with self.roundtrip(ds, save_kwargs=kwargs) as actual:
                pass

        ds = Dataset({'t': pd.date_range('2000-01-01', periods=3)})
        units = 'days since 1900-01-01'
        kwargs = dict(encoding={'t': {'units': units}})
        with self.roundtrip(ds, save_kwargs=kwargs) as actual:
            self.assertEqual(actual.t.encoding['units'], units)
            self.assertDatasetIdentical(actual, ds)

    def test_default_fill_value(self):
        # Test default encoding for float:
        ds = Dataset({'x': ('y', np.arange(10.0))})
        kwargs = dict(encoding={'x': {'dtype': 'f4'}})
        with self.roundtrip(ds, save_kwargs=kwargs) as actual:
            self.assertEqual(actual.x.encoding['_FillValue'],
                             np.nan)
        self.assertEqual(ds.x.encoding, {})

        # Test default encoding for int:
        ds = Dataset({'x': ('y', np.arange(10.0))})
        kwargs = dict(encoding={'x': {'dtype': 'int16'}})
        with self.roundtrip(ds, save_kwargs=kwargs) as actual:
            self.assertTrue('_FillValue' not in actual.x.encoding)
        self.assertEqual(ds.x.encoding, {})

        # Test default encoding for implicit int:
        ds = Dataset({'x': ('y', np.arange(10, dtype='int16'))})
        with self.roundtrip(ds) as actual:
            self.assertTrue('_FillValue' not in actual.x.encoding)
        self.assertEqual(ds.x.encoding, {})

    def test_encoding_same_dtype(self):
        ds = Dataset({'x': ('y', np.arange(10.0, dtype='f4'))})
        kwargs = dict(encoding={'x': {'dtype': 'f4'}})
        with self.roundtrip(ds, save_kwargs=kwargs) as actual:
            self.assertEqual(actual.x.encoding['dtype'], 'f4')
        self.assertEqual(ds.x.encoding, {})

    def test_append_write(self):
        # regression for GH1215
        data = create_test_data()
        with self.roundtrip_append(data) as actual:
            assert_allclose(data, actual)

    def test_append_overwrite_values(self):
        # regression for GH1215
        data = create_test_data()
        with create_tmp_file(allow_cleanup_failure=False) as tmp_file:
            self.save(data, tmp_file, mode='w')
            data['var2'][:] = -999
            data['var9'] = data['var2'] * 3
            self.save(data[['var2', 'var9']], tmp_file, mode='a')
            with self.open(tmp_file) as actual:
                assert_allclose(data, actual)


_counter = itertools.count()


@contextlib.contextmanager
def create_tmp_file(suffix='.nc', allow_cleanup_failure=False):
    temp_dir = tempfile.mkdtemp()
    path = os.path.join(temp_dir, 'temp-%s%s' % (next(_counter), suffix))
    try:
        yield path
    finally:
        try:
            shutil.rmtree(temp_dir)
        except OSError:
            if not allow_cleanup_failure:
                raise


@contextlib.contextmanager
def create_tmp_files(nfiles, suffix='.nc', allow_cleanup_failure=False):
    with ExitStack() as stack:
        files = [stack.enter_context(create_tmp_file(suffix,
                                                     allow_cleanup_failure))
                 for apath in np.arange(nfiles)]
        yield files


@requires_netCDF4
class BaseNetCDF4Test(CFEncodedDataTest):

    engine = 'netcdf4'

    def test_open_group(self):
        # Create a netCDF file with a dataset stored within a group
        with create_tmp_file() as tmp_file:
            with nc4.Dataset(tmp_file, 'w') as rootgrp:
                foogrp = rootgrp.createGroup('foo')
                ds = foogrp
                ds.createDimension('time', size=10)
                x = np.arange(10)
                ds.createVariable('x', np.int32, dimensions=('time',))
                ds.variables['x'][:] = x

            expected = Dataset()
            expected['x'] = ('time', x)

            # check equivalent ways to specify group
            for group in 'foo', '/foo', 'foo/', '/foo/':
                with open_dataset(tmp_file, group=group) as actual:
                    self.assertVariableEqual(actual['x'], expected['x'])

            # check that missing group raises appropriate exception
            with self.assertRaises(IOError):
                open_dataset(tmp_file, group='bar')
            with self.assertRaisesRegexp(ValueError, 'must be a string'):
                open_dataset(tmp_file, group=(1, 2, 3))

    def test_open_subgroup(self):
        # Create a netCDF file with a dataset stored within a group within a group
        with create_tmp_file() as tmp_file:
            rootgrp = nc4.Dataset(tmp_file, 'w')
            foogrp = rootgrp.createGroup('foo')
            bargrp = foogrp.createGroup('bar')
            ds = bargrp
            ds.createDimension('time', size=10)
            x = np.arange(10)
            ds.createVariable('x', np.int32, dimensions=('time',))
            ds.variables['x'][:] = x
            rootgrp.close()

            expected = Dataset()
            expected['x'] = ('time', x)

            # check equivalent ways to specify group
            for group in 'foo/bar', '/foo/bar', 'foo/bar/', '/foo/bar/':
                with open_dataset(tmp_file, group=group) as actual:
                    self.assertVariableEqual(actual['x'], expected['x'])

    def test_write_groups(self):
        data1 = create_test_data()
        data2 = data1 * 2
        with create_tmp_file() as tmp_file:
            data1.to_netcdf(tmp_file, group='data/1')
            data2.to_netcdf(tmp_file, group='data/2', mode='a')
            with open_dataset(tmp_file, group='data/1') as actual1:
                self.assertDatasetIdentical(data1, actual1)
            with open_dataset(tmp_file, group='data/2') as actual2:
                self.assertDatasetIdentical(data2, actual2)

    def test_roundtrip_string_with_fill_value_vlen(self):
        values = np.array([u'ab', u'cdef', np.nan], dtype=object)
        expected = Dataset({'x': ('t', values)})

        # netCDF4-based backends don't support an explicit fillvalue
        # for variable length strings yet.
        # https://github.com/Unidata/netcdf4-python/issues/730
        # https://github.com/shoyer/h5netcdf/issues/37
        original = Dataset({'x': ('t', values, {}, {'_FillValue': u'XXX'})})
        with pytest.raises(NotImplementedError):
            with self.roundtrip(original) as actual:
                self.assertDatasetIdentical(expected, actual)

        original = Dataset({'x': ('t', values, {}, {'_FillValue': u''})})
        with pytest.raises(NotImplementedError):
            with self.roundtrip(original) as actual:
                self.assertDatasetIdentical(expected, actual)

    def test_roundtrip_character_array(self):
        with create_tmp_file() as tmp_file:
            values = np.array([['a', 'b', 'c'], ['d', 'e', 'f']], dtype='S')

            with nc4.Dataset(tmp_file, mode='w') as nc:
                nc.createDimension('x', 2)
                nc.createDimension('string3', 3)
                v = nc.createVariable('x', np.dtype('S1'), ('x', 'string3'))
                v[:] = values

            values = np.array(['abc', 'def'], dtype='S')
            expected = Dataset({'x': ('x', values)})
            with open_dataset(tmp_file) as actual:
                self.assertDatasetIdentical(expected, actual)
                # regression test for #157
                with self.roundtrip(actual) as roundtripped:
                    self.assertDatasetIdentical(expected, roundtripped)

    def test_default_to_char_arrays(self):
        data = Dataset({'x': np.array(['foo', 'zzzz'], dtype='S')})
        with self.roundtrip(data) as actual:
            self.assertDatasetIdentical(data, actual)
            self.assertEqual(actual['x'].dtype, np.dtype('S4'))

    def test_open_encodings(self):
        # Create a netCDF file with explicit time units
        # and make sure it makes it into the encodings
        # and survives a round trip
        with create_tmp_file() as tmp_file:
            with nc4.Dataset(tmp_file, 'w') as ds:
                ds.createDimension('time', size=10)
                ds.createVariable('time', np.int32, dimensions=('time',))
                units = 'days since 1999-01-01'
                ds.variables['time'].setncattr('units', units)
                ds.variables['time'][:] = np.arange(10) + 4

            expected = Dataset()

            time = pd.date_range('1999-01-05', periods=10)
            encoding = {'units': units, 'dtype': np.dtype('int32')}
            expected['time'] = ('time', time, {}, encoding)

            with open_dataset(tmp_file) as actual:
                self.assertVariableEqual(actual['time'], expected['time'])
                actual_encoding = dict((k, v) for k, v in
                                       iteritems(actual['time'].encoding)
                                       if k in expected['time'].encoding)
                self.assertDictEqual(actual_encoding, expected['time'].encoding)

    def test_dump_encodings(self):
        # regression test for #709
        ds = Dataset({'x': ('y', np.arange(10.0))})
        kwargs = dict(encoding={'x': {'zlib': True}})
        with self.roundtrip(ds, save_kwargs=kwargs) as actual:
            self.assertTrue(actual.x.encoding['zlib'])

    def test_dump_and_open_encodings(self):
        # Create a netCDF file with explicit time units
        # and make sure it makes it into the encodings
        # and survives a round trip
        with create_tmp_file() as tmp_file:
            with nc4.Dataset(tmp_file, 'w') as ds:
                ds.createDimension('time', size=10)
                ds.createVariable('time', np.int32, dimensions=('time',))
                units = 'days since 1999-01-01'
                ds.variables['time'].setncattr('units', units)
                ds.variables['time'][:] = np.arange(10) + 4

            with open_dataset(tmp_file) as xarray_dataset:
                with create_tmp_file() as tmp_file2:
                    xarray_dataset.to_netcdf(tmp_file2)
                    with nc4.Dataset(tmp_file2, 'r') as ds:
                        self.assertEqual(ds.variables['time'].getncattr('units'), units)
                        self.assertArrayEqual(ds.variables['time'], np.arange(10) + 4)

    def test_compression_encoding(self):
        data = create_test_data()
        data['var2'].encoding.update({'zlib': True,
                                      'chunksizes': (5, 5),
                                      'fletcher32': True,
                                      'shuffle': True,
                                      'original_shape': data.var2.shape})
        with self.roundtrip(data) as actual:
            for k, v in iteritems(data['var2'].encoding):
                self.assertEqual(v, actual['var2'].encoding[k])

        # regression test for #156
        expected = data.isel(dim1=0)
        with self.roundtrip(expected) as actual:
            self.assertDatasetEqual(expected, actual)

    def test_mask_and_scale(self):
        with create_tmp_file() as tmp_file:
            with nc4.Dataset(tmp_file, mode='w') as nc:
                nc.createDimension('t', 5)
                nc.createVariable('x', 'int16', ('t',), fill_value=-1)
                v = nc.variables['x']
                v.set_auto_maskandscale(False)
                v.add_offset = 10
                v.scale_factor = 0.1
                v[:] = np.array([-1, -1, 0, 1, 2])

            # first make sure netCDF4 reads the masked and scaled data
            # correctly
            with nc4.Dataset(tmp_file, mode='r') as nc:
                expected = np.ma.array([-1, -1, 10, 10.1, 10.2],
                                       mask=[True, True, False, False, False])
                actual = nc.variables['x'][:]
                self.assertArrayEqual(expected, actual)

            # now check xarray
            with open_dataset(tmp_file) as ds:
                expected = create_masked_and_scaled_data()
                self.assertDatasetIdentical(expected, ds)

    def test_0dimensional_variable(self):
        # This fix verifies our work-around to this netCDF4-python bug:
        # https://github.com/Unidata/netcdf4-python/pull/220
        with create_tmp_file() as tmp_file:
            with nc4.Dataset(tmp_file, mode='w') as nc:
                v = nc.createVariable('x', 'int16')
                v[...] = 123

            with open_dataset(tmp_file) as ds:
                expected = Dataset({'x': ((), 123)})
                self.assertDatasetIdentical(expected, ds)

    def test_already_open_dataset(self):
        with create_tmp_file() as tmp_file:
            with nc4.Dataset(tmp_file, mode='w') as nc:
                v = nc.createVariable('x', 'int')
                v[...] = 42

            nc = nc4.Dataset(tmp_file, mode='r')
            with backends.NetCDF4DataStore(nc, autoclose=False) as store:
                with open_dataset(store) as ds:
                    expected = Dataset({'x': ((), 42)})
                    self.assertDatasetIdentical(expected, ds)

    def test_variable_len_strings(self):
        with create_tmp_file() as tmp_file:
            values = np.array(['foo', 'bar', 'baz'], dtype=object)

            with nc4.Dataset(tmp_file, mode='w') as nc:
                nc.createDimension('x', 3)
                v = nc.createVariable('x', str, ('x',))
                v[:] = values

            expected = Dataset({'x': ('x', values)})
            for kwargs in [{}, {'decode_cf': True}]:
                with open_dataset(tmp_file, **kwargs) as actual:
                    self.assertDatasetIdentical(expected, actual)


@requires_netCDF4
class NetCDF4DataTest(BaseNetCDF4Test, TestCase):
    autoclose = False

    @contextlib.contextmanager
    def create_store(self):
        with create_tmp_file() as tmp_file:
            with backends.NetCDF4DataStore.open(tmp_file, mode='w') as store:
                yield store

    def test_variable_order(self):
        # doesn't work with scipy or h5py :(
        ds = Dataset()
        ds['a'] = 1
        ds['z'] = 2
        ds['b'] = 3
        ds.coords['c'] = 4

        with self.roundtrip(ds) as actual:
            self.assertEqual(list(ds), list(actual))

    def test_unsorted_index_raises(self):
        # should be fixed in netcdf4 v1.2.1
        random_data = np.random.random(size=(4, 6))
        dim0 = [0, 1, 2, 3]
        dim1 = [0, 2, 1, 3, 5, 4]  # We will sort this in a later step
        da = xr.DataArray(data=random_data, dims=('dim0', 'dim1'),
                          coords={'dim0': dim0, 'dim1': dim1}, name='randovar')
        ds = da.to_dataset()

        with self.roundtrip(ds) as ondisk:
            inds = np.argsort(dim1)
            ds2 = ondisk.isel(dim1=inds)
            try:
                print(ds2.randovar.values)  # should raise IndexError in netCDF4
            except IndexError as err:
                self.assertIn('first by calling .load', str(err))


class NetCDF4DataStoreAutocloseTrue(NetCDF4DataTest):
    autoclose = True


@requires_netCDF4
@requires_dask
class NetCDF4ViaDaskDataTest(NetCDF4DataTest):
    @contextlib.contextmanager
    def roundtrip(self, data, save_kwargs={}, open_kwargs={},
                  allow_cleanup_failure=False):
        with NetCDF4DataTest.roundtrip(
                self, data, save_kwargs, open_kwargs,
                allow_cleanup_failure) as ds:
            yield ds.chunk()

    def test_unsorted_index_raises(self):
        # Skip when using dask because dask rewrites indexers to getitem,
        # dask first pulls items by block.
        pass

    def test_dataset_caching(self):
        # caching behavior differs for dask
        pass


class NetCDF4ViaDaskDataTestAutocloseTrue(NetCDF4ViaDaskDataTest):
    autoclose = True


@requires_scipy
<<<<<<< HEAD
class ScipyInMemoryDataTest(CFEncodedDataTest, NetCDF3Only, TestCase):
=======
class ScipyInMemoryDataTest(CFEncodedDataTest, Only32BitTypes, TestCase):
    engine = 'scipy'

>>>>>>> f01d6980
    @contextlib.contextmanager
    def create_store(self):
        fobj = BytesIO()
        yield backends.ScipyDataStore(fobj, 'w')

    def test_to_netcdf_explicit_engine(self):
        # regression test for GH1321
        Dataset({'foo': 42}).to_netcdf(engine='scipy')

    @pytest.mark.skipif(PY2, reason='cannot pickle BytesIO on Python 2')
    def test_bytesio_pickle(self):
        data = Dataset({'foo': ('x', [1, 2, 3])})
        fobj = BytesIO(data.to_netcdf())
        with open_dataset(fobj, autoclose=self.autoclose) as ds:
            unpickled = pickle.loads(pickle.dumps(ds))
            self.assertDatasetIdentical(unpickled, data)


class ScipyInMemoryDataTestAutocloseTrue(ScipyInMemoryDataTest):
    autoclose = True


@requires_scipy
<<<<<<< HEAD
class ScipyFileObjectTest(CFEncodedDataTest, NetCDF3Only, TestCase):
=======
class ScipyFileObjectTest(CFEncodedDataTest, Only32BitTypes, TestCase):
    engine = 'scipy'

>>>>>>> f01d6980
    @contextlib.contextmanager
    def create_store(self):
        fobj = BytesIO()
        yield backends.ScipyDataStore(fobj, 'w')

    @contextlib.contextmanager
    def roundtrip(self, data, save_kwargs={}, open_kwargs={},
                  allow_cleanup_failure=False):
        with create_tmp_file() as tmp_file:
            with open(tmp_file, 'wb') as f:
                self.save(data, f, **save_kwargs)
            with open(tmp_file, 'rb') as f:
                with self.open(f, **open_kwargs) as ds:
                    yield ds

    @pytest.mark.skip(reason='cannot pickle file objects')
    def test_pickle(self):
        pass

    @pytest.mark.skip(reason='cannot pickle file objects')
    def test_pickle_dataarray(self):
        pass


@requires_scipy
<<<<<<< HEAD
class ScipyFilePathTest(CFEncodedDataTest, NetCDF3Only, TestCase):
=======
class ScipyFilePathTest(CFEncodedDataTest, Only32BitTypes, TestCase):
    engine = 'scipy'

>>>>>>> f01d6980
    @contextlib.contextmanager
    def create_store(self):
        with create_tmp_file() as tmp_file:
            with backends.ScipyDataStore(tmp_file, mode='w') as store:
                yield store

    def test_array_attrs(self):
        ds = Dataset(attrs={'foo': [[1, 2], [3, 4]]})
        with self.assertRaisesRegexp(ValueError, 'must be 1-dimensional'):
            with self.roundtrip(ds) as roundtripped:
                pass

    def test_roundtrip_example_1_netcdf_gz(self):
        with open_example_dataset('example_1.nc.gz') as expected:
            with open_example_dataset('example_1.nc') as actual:
                self.assertDatasetIdentical(expected, actual)

    def test_netcdf3_endianness(self):
        # regression test for GH416
        expected = open_example_dataset('bears.nc', engine='scipy')
        for var in expected.values():
            self.assertTrue(var.dtype.isnative)

    @requires_netCDF4
    def test_nc4_scipy(self):
        with create_tmp_file() as tmp_file:
            with nc4.Dataset(tmp_file, 'w', format='NETCDF4') as rootgrp:
                rootgrp.createGroup('foo')

            with self.assertRaisesRegexp(TypeError, 'pip install netcdf4'):
                open_dataset(tmp_file, engine='scipy')


class ScipyFilePathTestAutocloseTrue(ScipyFilePathTest):
    autoclose = True


@requires_netCDF4
<<<<<<< HEAD
class NetCDF3ViaNetCDF4DataTest(CFEncodedDataTest, NetCDF3Only, TestCase):
=======
class NetCDF3ViaNetCDF4DataTest(CFEncodedDataTest, Only32BitTypes, TestCase):
    engine = 'netcdf4'
    file_format = 'NETCDF3_CLASSIC'

>>>>>>> f01d6980
    @contextlib.contextmanager
    def create_store(self):
        with create_tmp_file() as tmp_file:
            with backends.NetCDF4DataStore.open(
                    tmp_file, mode='w', format='NETCDF3_CLASSIC') as store:
                yield store


class NetCDF3ViaNetCDF4DataTestAutocloseTrue(NetCDF3ViaNetCDF4DataTest):
    autoclose = True


@requires_netCDF4
class NetCDF4ClassicViaNetCDF4DataTest(CFEncodedDataTest, NetCDF3Only,
                                       TestCase):
    engine = 'netcdf4'
    file_format = 'NETCDF4_CLASSIC'

    @contextlib.contextmanager
    def create_store(self):
        with create_tmp_file() as tmp_file:
            with backends.NetCDF4DataStore.open(
                    tmp_file, mode='w', format='NETCDF4_CLASSIC') as store:
                yield store


class NetCDF4ClassicViaNetCDF4DataTestAutocloseTrue(
        NetCDF4ClassicViaNetCDF4DataTest):
    autoclose = True


@requires_scipy_or_netCDF4
class GenericNetCDFDataTest(CFEncodedDataTest, NetCDF3Only, TestCase):
    # verify that we can read and write netCDF3 files as long as we have scipy
    # or netCDF4-python installed
    file_format = 'netcdf3_64bit'

    def test_write_store(self):
        # there's no specific store to test here
        pass

    def test_engine(self):
        data = create_test_data()
        with self.assertRaisesRegexp(ValueError, 'unrecognized engine'):
            data.to_netcdf('foo.nc', engine='foobar')
        with self.assertRaisesRegexp(ValueError, 'invalid engine'):
            data.to_netcdf(engine='netcdf4')

        with create_tmp_file() as tmp_file:
            data.to_netcdf(tmp_file)
            with self.assertRaisesRegexp(ValueError, 'unrecognized engine'):
                open_dataset(tmp_file, engine='foobar')

        netcdf_bytes = data.to_netcdf()
        with self.assertRaisesRegexp(ValueError, 'can only read'):
            open_dataset(BytesIO(netcdf_bytes), engine='foobar')

    def test_cross_engine_read_write_netcdf3(self):
        data = create_test_data()
        valid_engines = set()
        if has_netCDF4:
            valid_engines.add('netcdf4')
        if has_scipy:
            valid_engines.add('scipy')

        for write_engine in valid_engines:
            for format in ['NETCDF3_CLASSIC', 'NETCDF3_64BIT']:
                with create_tmp_file() as tmp_file:
                    data.to_netcdf(tmp_file, format=format,
                                   engine=write_engine)
                    for read_engine in valid_engines:
                        with open_dataset(tmp_file,
                                          engine=read_engine) as actual:
                            # hack to allow test to work:
                            # coord comes back as DataArray rather than coord, and so
                            # need to loop through here rather than in the test
                            # function (or we get recursion)
                            [assert_allclose(data[k].variable, actual[k].variable)
                             for k in data]

    def test_encoding_unlimited_dims(self):
        ds = Dataset({'x': ('y', np.arange(10.0))})
        with self.roundtrip(ds,
                            save_kwargs=dict(unlimited_dims=['y'])) as actual:
            self.assertEqual(actual.encoding['unlimited_dims'], set('y'))
            self.assertDatasetEqual(ds, actual)
        ds.encoding = {'unlimited_dims': ['y']}
        with self.roundtrip(ds) as actual:
            self.assertEqual(actual.encoding['unlimited_dims'], set('y'))
            self.assertDatasetEqual(ds, actual)


class GenericNetCDFDataTestAutocloseTrue(GenericNetCDFDataTest):
    autoclose = True


@requires_h5netcdf
@requires_netCDF4
class H5NetCDFDataTest(BaseNetCDF4Test, TestCase):
    engine = 'h5netcdf'

    @contextlib.contextmanager
    def create_store(self):
        with create_tmp_file() as tmp_file:
            yield backends.H5NetCDFStore(tmp_file, 'w')

    def test_orthogonal_indexing(self):
        # doesn't work for h5py (without using dask as an intermediate layer)
        pass

    def test_complex(self):
        expected = Dataset({'x': ('y', np.ones(5) + 1j * np.ones(5))})
        with self.roundtrip(expected) as actual:
            self.assertDatasetEqual(expected, actual)

    @pytest.mark.xfail(reason='https://github.com/pydata/xarray/issues/535')
    def test_cross_engine_read_write_netcdf4(self):
        # Drop dim3, because its labels include strings. These appear to be
        # not properly read with python-netCDF4, which converts them into
        # unicode instead of leaving them as bytes.
        data = create_test_data().drop('dim3')
        data.attrs['foo'] = 'bar'
        valid_engines = ['netcdf4', 'h5netcdf']
        for write_engine in valid_engines:
            with create_tmp_file() as tmp_file:
                data.to_netcdf(tmp_file, engine=write_engine)
                for read_engine in valid_engines:
                    with open_dataset(tmp_file, engine=read_engine) as actual:
                        self.assertDatasetIdentical(data, actual)

    def test_read_byte_attrs_as_unicode(self):
        with create_tmp_file() as tmp_file:
            with nc4.Dataset(tmp_file, 'w') as nc:
                nc.foo = b'bar'
            with open_dataset(tmp_file) as actual:
                expected = Dataset(attrs={'foo': 'bar'})
                self.assertDatasetIdentical(expected, actual)

    def test_encoding_unlimited_dims(self):
        ds = Dataset({'x': ('y', np.arange(10.0))})
        with self.roundtrip(ds,
                            save_kwargs=dict(unlimited_dims=['y'])) as actual:
            self.assertEqual(actual.encoding['unlimited_dims'], set('y'))
            self.assertDatasetEqual(ds, actual)
        ds.encoding = {'unlimited_dims': ['y']}
        with self.roundtrip(ds) as actual:
            self.assertEqual(actual.encoding['unlimited_dims'], set('y'))
            self.assertDatasetEqual(ds, actual)


# tests pending h5netcdf fix
@unittest.skip
class H5NetCDFDataTestAutocloseTrue(H5NetCDFDataTest):
    autoclose = True


class OpenMFDatasetManyFilesTest(TestCase):
    def validate_open_mfdataset_autoclose(self, engine, nfiles=10):
        randdata = np.random.randn(nfiles)
        original = Dataset({'foo': ('x', randdata)})
        # test standard open_mfdataset approach with too many files
        with create_tmp_files(nfiles) as tmpfiles:
            for readengine in engine:
                writeengine = (readengine if readengine != 'pynio'
                               else 'netcdf4')
                # split into multiple sets of temp files
                for ii in original.x.values:
                    subds = original.isel(x=slice(ii, ii+1))
                    subds.to_netcdf(tmpfiles[ii], engine=writeengine)

                # check that calculation on opened datasets works properly
                ds = open_mfdataset(tmpfiles, engine=readengine,
                                    autoclose=True)
                self.assertAllClose(ds.x.sum().values, (nfiles*(nfiles-1))/2)
                self.assertAllClose(ds.foo.sum().values, np.sum(randdata))
                self.assertAllClose(ds.sum().foo.values, np.sum(randdata))
                ds.close()

    def validate_open_mfdataset_large_num_files(self, engine):
        self.validate_open_mfdataset_autoclose(engine, nfiles=2000)

    @requires_dask
    @requires_netCDF4
    def test_1_autoclose_netcdf4(self):
        self.validate_open_mfdataset_autoclose(engine=['netcdf4'])

    @requires_dask
    @requires_scipy
    def test_2_autoclose_scipy(self):
        self.validate_open_mfdataset_autoclose(engine=['scipy'])

    @requires_dask
    @requires_pynio
    def test_3_autoclose_pynio(self):
        self.validate_open_mfdataset_autoclose(engine=['pynio'])

    # use of autoclose=True with h5netcdf broken because of
    # probable h5netcdf error
    @requires_dask
    @requires_h5netcdf
    @pytest.mark.xfail
    def test_4_autoclose_h5netcdf(self):
        self.validate_open_mfdataset_autoclose(engine=['h5netcdf'])

    # These tests below are marked as flaky (and skipped by default) because
    # they fail sometimes on Travis-CI, for no clear reason.

    @requires_dask
    @requires_netCDF4
    @flaky
    @pytest.mark.slow
    def test_1_open_large_num_files_netcdf4(self):
        self.validate_open_mfdataset_large_num_files(engine=['netcdf4'])

    @requires_dask
    @requires_scipy
    @flaky
    @pytest.mark.slow
    def test_2_open_large_num_files_scipy(self):
        self.validate_open_mfdataset_large_num_files(engine=['scipy'])

    @requires_dask
    @requires_pynio
    @flaky
    @pytest.mark.slow
    def test_3_open_large_num_files_pynio(self):
        self.validate_open_mfdataset_large_num_files(engine=['pynio'])

    # use of autoclose=True with h5netcdf broken because of
    # probable h5netcdf error
    @requires_dask
    @requires_h5netcdf
    @flaky
    @pytest.mark.xfail
    @pytest.mark.slow
    def test_4_open_large_num_files_h5netcdf(self):
        self.validate_open_mfdataset_large_num_files(engine=['h5netcdf'])


@requires_scipy_or_netCDF4
class OpenMFDatasetWithDataVarsAndCoordsKwTest(TestCase):
    coord_name = 'lon'
    var_name = 'v1'

    @contextlib.contextmanager
    def setup_files_and_datasets(self):
        ds1, ds2 = self.gen_datasets_with_common_coord_and_time()
        with create_tmp_file() as tmpfile1:
            with create_tmp_file() as tmpfile2:

                # save data to the temporary files
                ds1.to_netcdf(tmpfile1)
                ds2.to_netcdf(tmpfile2)

                yield [tmpfile1, tmpfile2], [ds1, ds2]

    def gen_datasets_with_common_coord_and_time(self):
        # create coordinate data
        nx = 10
        nt = 10
        x = np.arange(nx)
        t1 = np.arange(nt)
        t2 = np.arange(nt, 2 * nt, 1)

        v1 = np.random.randn(nt, nx)
        v2 = np.random.randn(nt, nx)

        ds1 = Dataset(data_vars={self.var_name: (['t', 'x'], v1),
                                 self.coord_name: ('x', 2 * x)},
                      coords={
                          't': (['t', ], t1),
                          'x': (['x', ], x)
                      })

        ds2 = Dataset(data_vars={self.var_name: (['t', 'x'], v2),
                                 self.coord_name: ('x', 2 * x)},
                      coords={
                          't': (['t', ], t2),
                          'x': (['x', ], x)
                      })

        return ds1, ds2

    def test_open_mfdataset_does_same_as_concat(self):
        options = ['all', 'minimal', 'different', ]

        with self.setup_files_and_datasets() as (files, [ds1, ds2]):
            for opt in options:
                with open_mfdataset(files, data_vars=opt) as ds:
                    kwargs = dict(data_vars=opt, dim='t')
                    ds_expect = xr.concat([ds1, ds2], **kwargs)
                    self.assertDatasetIdentical(ds, ds_expect)

                with open_mfdataset(files, coords=opt) as ds:
                    kwargs = dict(coords=opt, dim='t')
                    ds_expect = xr.concat([ds1, ds2], **kwargs)
                    self.assertDatasetIdentical(ds, ds_expect)

    def test_common_coord_when_datavars_all(self):
        opt = 'all'

        with self.setup_files_and_datasets() as (files, [ds1, ds2]):
            # open the files with the data_var option
            with open_mfdataset(files, data_vars=opt) as ds:

                coord_shape = ds[self.coord_name].shape
                coord_shape1 = ds1[self.coord_name].shape
                coord_shape2 = ds2[self.coord_name].shape

                var_shape = ds[self.var_name].shape

                self.assertEqual(var_shape, coord_shape)
                self.assertNotEqual(coord_shape1, coord_shape)
                self.assertNotEqual(coord_shape2, coord_shape)

    def test_common_coord_when_datavars_minimal(self):
        opt = 'minimal'

        with self.setup_files_and_datasets() as (files, [ds1, ds2]):
            # open the files using data_vars option
            with open_mfdataset(files, data_vars=opt) as ds:

                coord_shape = ds[self.coord_name].shape
                coord_shape1 = ds1[self.coord_name].shape
                coord_shape2 = ds2[self.coord_name].shape

                var_shape = ds[self.var_name].shape

                self.assertNotEqual(var_shape, coord_shape)
                self.assertEqual(coord_shape1, coord_shape)
                self.assertEqual(coord_shape2, coord_shape)

    def test_invalid_data_vars_value_should_fail(self):

        with self.setup_files_and_datasets() as (files, _):
            with self.assertRaises(ValueError):
                with open_mfdataset(files, data_vars='minimum'):
                    pass

            # test invalid coord parameter
            with self.assertRaises(ValueError):
                with open_mfdataset(files, coords='minimum'):
                    pass


@requires_dask
@requires_scipy
@requires_netCDF4
class DaskTest(TestCase, DatasetIOTestCases):
    @contextlib.contextmanager
    def create_store(self):
        yield Dataset()

    @contextlib.contextmanager
    def roundtrip(self, data, save_kwargs={}, open_kwargs={},
                  allow_cleanup_failure=False):
        yield data.chunk()

    def test_roundtrip_string_encoded_characters(self):
        # Override method in DatasetIOTestCases - not applicable to dask
        pass

    def test_roundtrip_datetime_data(self):
        # Override method in DatasetIOTestCases - remove not applicable
        # save_kwds
        times = pd.to_datetime(['2000-01-01', '2000-01-02', 'NaT'])
        expected = Dataset({'t': ('t', times), 't0': times[0]})
        with self.roundtrip(expected) as actual:
            self.assertDatasetIdentical(expected, actual)

    def test_write_store(self):
        # Override method in DatasetIOTestCases - not applicable to dask
        pass

    def test_dataset_caching(self):
        expected = Dataset({'foo': ('x', [5, 6, 7])})
        with self.roundtrip(expected) as actual:
            assert not actual.foo.variable._in_memory
            actual.foo.values  # no caching
            assert not actual.foo.variable._in_memory

    def test_open_mfdataset(self):
        original = Dataset({'foo': ('x', np.random.randn(10))})
        with create_tmp_file() as tmp1:
            with create_tmp_file() as tmp2:
                original.isel(x=slice(5)).to_netcdf(tmp1)
                original.isel(x=slice(5, 10)).to_netcdf(tmp2)
                with open_mfdataset([tmp1, tmp2],
                                    autoclose=self.autoclose) as actual:
                    self.assertIsInstance(actual.foo.variable.data, da.Array)
                    self.assertEqual(actual.foo.variable.data.chunks,
                                     ((5, 5),))
                    self.assertDatasetIdentical(original, actual)
                with open_mfdataset([tmp1, tmp2], chunks={'x': 3},
                                    autoclose=self.autoclose) as actual:
                    self.assertEqual(actual.foo.variable.data.chunks,
                                     ((3, 2, 3, 2),))

        with self.assertRaisesRegexp(IOError, 'no files to open'):
            open_mfdataset('foo-bar-baz-*.nc', autoclose=self.autoclose)

    @requires_pathlib
    def test_open_mfdataset_pathlib(self):
        original = Dataset({'foo': ('x', np.random.randn(10))})
        with create_tmp_file() as tmp1:
            with create_tmp_file() as tmp2:
                tmp1 = Path(tmp1)
                tmp2 = Path(tmp2)
                original.isel(x=slice(5)).to_netcdf(tmp1)
                original.isel(x=slice(5, 10)).to_netcdf(tmp2)
                with open_mfdataset([tmp1, tmp2],
                                    autoclose=self.autoclose) as actual:
                    self.assertDatasetIdentical(original, actual)

    def test_attrs_mfdataset(self):
        original = Dataset({'foo': ('x', np.random.randn(10))})
        with create_tmp_file() as tmp1:
            with create_tmp_file() as tmp2:
                ds1 = original.isel(x=slice(5))
                ds2 = original.isel(x=slice(5, 10))
                ds1.attrs['test1'] = 'foo'
                ds2.attrs['test2'] = 'bar'
                ds1.to_netcdf(tmp1)
                ds2.to_netcdf(tmp2)
                with open_mfdataset([tmp1, tmp2]) as actual:
                    # presumes that attributes inherited from
                    # first dataset loaded
                    self.assertEqual(actual.test1, ds1.test1)
                    # attributes from ds2 are not retained, e.g.,
                    with self.assertRaisesRegexp(AttributeError,
                                                 'no attribute'):
                        actual.test2

    def test_preprocess_mfdataset(self):
        original = Dataset({'foo': ('x', np.random.randn(10))})
        with create_tmp_file() as tmp:
            original.to_netcdf(tmp)

            def preprocess(ds):
                return ds.assign_coords(z=0)

            expected = preprocess(original)
            with open_mfdataset(tmp, preprocess=preprocess,
                                autoclose=self.autoclose) as actual:
                self.assertDatasetIdentical(expected, actual)

    def test_save_mfdataset_roundtrip(self):
        original = Dataset({'foo': ('x', np.random.randn(10))})
        datasets = [original.isel(x=slice(5)),
                    original.isel(x=slice(5, 10))]
        with create_tmp_file() as tmp1:
            with create_tmp_file() as tmp2:
                save_mfdataset(datasets, [tmp1, tmp2])
                with open_mfdataset([tmp1, tmp2],
                                    autoclose=self.autoclose) as actual:
                    self.assertDatasetIdentical(actual, original)

    def test_save_mfdataset_invalid(self):
        ds = Dataset()
        with self.assertRaisesRegexp(ValueError, 'cannot use mode'):
            save_mfdataset([ds, ds], ['same', 'same'])
        with self.assertRaisesRegexp(ValueError, 'same length'):
            save_mfdataset([ds, ds], ['only one path'])

    def test_save_mfdataset_invalid_dataarray(self):
        # regression test for GH1555
        da = DataArray([1, 2])
        with self.assertRaisesRegexp(TypeError, 'supports writing Dataset'):
            save_mfdataset([da], ['dataarray'])


    @requires_pathlib
    def test_save_mfdataset_pathlib_roundtrip(self):
        original = Dataset({'foo': ('x', np.random.randn(10))})
        datasets = [original.isel(x=slice(5)),
                    original.isel(x=slice(5, 10))]
        with create_tmp_file() as tmp1:
            with create_tmp_file() as tmp2:
                tmp1 = Path(tmp1)
                tmp2 = Path(tmp2)
                save_mfdataset(datasets, [tmp1, tmp2])
                with open_mfdataset([tmp1, tmp2],
                                    autoclose=self.autoclose) as actual:
                    self.assertDatasetIdentical(actual, original)

    def test_open_and_do_math(self):
        original = Dataset({'foo': ('x', np.random.randn(10))})
        with create_tmp_file() as tmp:
            original.to_netcdf(tmp)
            with open_mfdataset(tmp, autoclose=self.autoclose) as ds:
                actual = 1.0 * ds
                self.assertDatasetAllClose(original, actual,
                                           decode_bytes=False)

    def test_open_mfdataset_concat_dim_none(self):
        with create_tmp_file() as tmp1:
            with create_tmp_file() as tmp2:
                data = Dataset({'x': 0})
                data.to_netcdf(tmp1)
                Dataset({'x': np.nan}).to_netcdf(tmp2)
                with open_mfdataset([tmp1, tmp2], concat_dim=None,
                                    autoclose=self.autoclose) as actual:
                    self.assertDatasetIdentical(data, actual)

    def test_open_dataset(self):
        original = Dataset({'foo': ('x', np.random.randn(10))})
        with create_tmp_file() as tmp:
            original.to_netcdf(tmp)
            with open_dataset(tmp, chunks={'x': 5}) as actual:
                self.assertIsInstance(actual.foo.variable.data, da.Array)
                self.assertEqual(actual.foo.variable.data.chunks, ((5, 5),))
                self.assertDatasetIdentical(original, actual)
            with open_dataset(tmp, chunks=5) as actual:
                self.assertDatasetIdentical(original, actual)
            with open_dataset(tmp) as actual:
                self.assertIsInstance(actual.foo.variable.data, np.ndarray)
                self.assertDatasetIdentical(original, actual)

    def test_dask_roundtrip(self):
        with create_tmp_file() as tmp:
            data = create_test_data()
            data.to_netcdf(tmp)
            chunks = {'dim1': 4, 'dim2': 4, 'dim3': 4, 'time': 10}
            with open_dataset(tmp, chunks=chunks) as dask_ds:
                self.assertDatasetIdentical(data, dask_ds)
                with create_tmp_file() as tmp2:
                    dask_ds.to_netcdf(tmp2)
                    with open_dataset(tmp2) as on_disk:
                        self.assertDatasetIdentical(data, on_disk)

    def test_deterministic_names(self):
        with create_tmp_file() as tmp:
            data = create_test_data()
            data.to_netcdf(tmp)
            with open_mfdataset(tmp, autoclose=self.autoclose) as ds:
                original_names = dict((k, v.data.name)
                                      for k, v in ds.data_vars.items())
            with open_mfdataset(tmp, autoclose=self.autoclose) as ds:
                repeat_names = dict((k, v.data.name)
                                    for k, v in ds.data_vars.items())
            for var_name, dask_name in original_names.items():
                self.assertIn(var_name, dask_name)
                self.assertEqual(dask_name[:13], 'open_dataset-')
            self.assertEqual(original_names, repeat_names)

    def test_dataarray_compute(self):
        # Test DataArray.compute() on dask backend.
        # The test for Dataset.compute() is already in DatasetIOTestCases;
        # however dask is the only tested backend which supports DataArrays
        actual = DataArray([1,2]).chunk()
        computed = actual.compute()
        self.assertFalse(actual._in_memory)
        self.assertTrue(computed._in_memory)
        self.assertDataArrayAllClose(actual, computed, decode_bytes=False)


class DaskTestAutocloseTrue(DaskTest):
    autoclose = True


@network
@requires_scipy_or_netCDF4
@requires_pydap
class PydapTest(TestCase):
    @contextlib.contextmanager
    def create_datasets(self, **kwargs):
        url = 'http://test.opendap.org/opendap/hyrax/data/nc/bears.nc'
        actual = open_dataset(url, engine='pydap', **kwargs)
        with open_example_dataset('bears.nc') as expected:
            # don't check attributes since pydap doesn't serialize them
            # correctly also skip the "bears" variable since the test DAP
            # server incorrectly concatenates it.
            actual = actual.drop('bears')
            expected = expected.drop('bears')
            yield actual, expected

    def test_cmp_local_file(self):
        with self.create_datasets() as (actual, expected):
            self.assertDatasetEqual(actual, expected)

            # global attributes should be global attributes on the dataset
            self.assertNotIn('NC_GLOBAL', actual.attrs)
            self.assertIn('history', actual.attrs)

        with self.create_datasets() as (actual, expected):
            self.assertDatasetEqual(actual.isel(l=2), expected.isel(l=2))

        with self.create_datasets() as (actual, expected):
            self.assertDatasetEqual(actual.isel(i=0, j=-1),
                                    expected.isel(i=0, j=-1))

        with self.create_datasets() as (actual, expected):
            self.assertDatasetEqual(actual.isel(j=slice(1, 2)),
                                    expected.isel(j=slice(1, 2)))

    def test_session(self):
        from pydap.cas.urs import setup_session

        session = setup_session('XarrayTestUser', 'Xarray2017')
        with mock.patch('pydap.client.open_url') as mock_func:
            xr.backends.PydapDataStore.open('http://test.url', session=session)
        mock_func.assert_called_with('http://test.url', session=session)

    @requires_dask
    def test_dask(self):
        with self.create_datasets(chunks={'j': 2}) as (actual, expected):
            self.assertDatasetEqual(actual, expected)


@requires_scipy
@requires_pynio
class TestPyNio(CFEncodedDataTest, NetCDF3Only, TestCase):
    def test_write_store(self):
        # pynio is read-only for now
        pass

    def test_orthogonal_indexing(self):
        # pynio also does not support list-like indexing
        pass

    @contextlib.contextmanager
    def open(self, path, **kwargs):
        with open_dataset(path, engine='pynio', autoclose=self.autoclose,
                          **kwargs) as ds:
            yield ds

    def save(self, dataset, path, **kwargs):
        dataset.to_netcdf(path, engine='scipy', **kwargs)

    def test_weakrefs(self):
        example = Dataset({'foo': ('x', np.arange(5.0))})
        expected = example.rename({'foo': 'bar', 'x': 'y'})

        with create_tmp_file() as tmp_file:
            example.to_netcdf(tmp_file, engine='scipy')
            on_disk = open_dataset(tmp_file, engine='pynio')
            actual = on_disk.rename({'foo': 'bar', 'x': 'y'})
            del on_disk  # trigger garbage collection
            self.assertDatasetIdentical(actual, expected)


class TestPyNioAutocloseTrue(TestPyNio):
    autoclose = True


@requires_rasterio
class TestRasterio(TestCase):

    def test_serialization_utm(self):
        import rasterio
        from rasterio.transform import from_origin

        # Create a geotiff file in utm proj
        with create_tmp_file(suffix='.tif') as tmp_file:
            # data
            nx, ny, nz = 4, 3, 3
            data = np.arange(nx*ny*nz,
                             dtype=rasterio.float32).reshape(nz, ny, nx)
            transform = from_origin(5000, 80000, 1000, 2000.)
            with rasterio.open(
                    tmp_file, 'w',
                    driver='GTiff', height=ny, width=nx, count=nz,
                    crs={'units': 'm', 'no_defs': True, 'ellps': 'WGS84',
                         'proj': 'utm', 'zone': 18},
                    transform=transform,
                    dtype=rasterio.float32) as s:
                s.write(data)
                dx, dy = s.res[0], -s.res[1]

            # Tests
            expected = DataArray(data, dims=('band', 'y', 'x'),
                                 coords={
                                     'band': [1, 2, 3],
                                     'y': -np.arange(ny) * 2000 + 80000 + dy/2,
                                     'x': np.arange(nx) * 1000 + 5000 + dx/2,
                                 })
            with xr.open_rasterio(tmp_file) as rioda:
                assert_allclose(rioda, expected)
                assert 'crs' in rioda.attrs
                assert isinstance(rioda.attrs['crs'], basestring)
                assert 'res' in rioda.attrs
                assert isinstance(rioda.attrs['res'], tuple)
                assert 'is_tiled' in rioda.attrs
                assert isinstance(rioda.attrs['is_tiled'], np.uint8)
                assert 'transform' in rioda.attrs
                assert isinstance(rioda.attrs['transform'], tuple)

                # Write it to a netcdf and read again (roundtrip)
                with create_tmp_file(suffix='.nc') as tmp_nc_file:
                    rioda.to_netcdf(tmp_nc_file)
                    with xr.open_dataarray(tmp_nc_file) as ncds:
                        assert_identical(rioda, ncds)

    def test_serialization_platecarree(self):

        import rasterio
        from rasterio.transform import from_origin

        # Create a geotiff file in latlong proj
        with create_tmp_file(suffix='.tif') as tmp_file:
            # data
            nx, ny = 8, 10
            data = np.arange(80, dtype=rasterio.float32).reshape(ny, nx)
            transform = from_origin(1, 2, 0.5, 2.)
            with rasterio.open(
                    tmp_file, 'w',
                    driver='GTiff', height=ny, width=nx, count=1,
                    crs='+proj=latlong',
                    transform=transform,
                    dtype=rasterio.float32) as s:
                s.write(data, indexes=1)
                dx, dy = s.res[0], -s.res[1]

            # Tests
            expected = DataArray(data[np.newaxis, ...],
                                 dims=('band', 'y', 'x'),
                                 coords={'band': [1],
                                         'y': -np.arange(ny)*2 + 2 + dy/2,
                                         'x': np.arange(nx)*0.5 + 1 + dx/2,
                                         })
            with xr.open_rasterio(tmp_file) as rioda:
                assert_allclose(rioda, expected)
                assert 'crs' in rioda.attrs
                assert isinstance(rioda.attrs['crs'], basestring)
                assert 'res' in rioda.attrs
                assert isinstance(rioda.attrs['res'], tuple)
                assert 'is_tiled' in rioda.attrs
                assert isinstance(rioda.attrs['is_tiled'], np.uint8)
                assert 'transform' in rioda.attrs
                assert isinstance(rioda.attrs['transform'], tuple)

                # Write it to a netcdf and read again (roundtrip)
                with create_tmp_file(suffix='.nc') as tmp_nc_file:
                    rioda.to_netcdf(tmp_nc_file)
                    with xr.open_dataarray(tmp_nc_file) as ncds:
                        assert_identical(rioda, ncds)

    def test_indexing(self):

        import rasterio
        from rasterio.transform import from_origin

        # Create a geotiff file in latlong proj
        with create_tmp_file(suffix='.tif') as tmp_file:
            # data
            nx, ny, nz = 8, 10, 3
            data = np.arange(nx*ny*nz,
                             dtype=rasterio.float32).reshape(nz, ny, nx)
            transform = from_origin(1, 2, 0.5, 2.)
            with rasterio.open(
                    tmp_file, 'w',
                    driver='GTiff', height=ny, width=nx, count=nz,
                    crs='+proj=latlong',
                    transform=transform,
                    dtype=rasterio.float32) as s:
                s.write(data)
                dx, dy = s.res[0], -s.res[1]

            # ref
            expected = DataArray(data, dims=('band', 'y', 'x'),
                                 coords={'x': (np.arange(nx)*0.5 + 1) + dx/2,
                                         'y': (-np.arange(ny)*2 + 2) + dy/2,
                                         'band': [1, 2, 3]})

            with xr.open_rasterio(tmp_file, cache=False) as actual:

                # tests
                # assert_allclose checks all data + coordinates
                assert_allclose(actual, expected)

                # Slicing
                ex = expected.isel(x=slice(2, 5), y=slice(5, 7))
                ac = actual.isel(x=slice(2, 5), y=slice(5, 7))
                assert_allclose(ac, ex)

                ex = expected.isel(band=slice(1, 2), x=slice(2, 5),
                                   y=slice(5, 7))
                ac = actual.isel(band=slice(1, 2), x=slice(2, 5),
                                 y=slice(5, 7))
                assert_allclose(ac, ex)

                # Selecting lists of bands is fine
                ex = expected.isel(band=[1, 2])
                ac = actual.isel(band=[1, 2])
                assert_allclose(ac, ex)
                ex = expected.isel(band=[0, 2])
                ac = actual.isel(band=[0, 2])
                assert_allclose(ac, ex)

                # but on x and y only windowed operations are allowed, more
                # exotic slicing should raise an error
                err_msg = 'not valid on rasterio'
                with self.assertRaisesRegexp(IndexError, err_msg):
                    actual.isel(x=[2, 4], y=[1, 3]).values
                with self.assertRaisesRegexp(IndexError, err_msg):
                    actual.isel(x=[4, 2]).values
                with self.assertRaisesRegexp(IndexError, err_msg):
                    actual.isel(x=slice(5, 2, -1)).values

                # Integer indexing
                ex = expected.isel(band=1)
                ac = actual.isel(band=1)
                assert_allclose(ac, ex)

                ex = expected.isel(x=1, y=2)
                ac = actual.isel(x=1, y=2)
                assert_allclose(ac, ex)

                ex = expected.isel(band=0, x=1, y=2)
                ac = actual.isel(band=0, x=1, y=2)
                assert_allclose(ac, ex)

                # Mixed
                ex = actual.isel(x=slice(2), y=slice(2))
                ac = actual.isel(x=[0, 1], y=[0, 1])
                assert_allclose(ac, ex)

                ex = expected.isel(band=0, x=1, y=slice(5, 7))
                ac = actual.isel(band=0, x=1, y=slice(5, 7))
                assert_allclose(ac, ex)

                ex = expected.isel(band=0, x=slice(2, 5), y=2)
                ac = actual.isel(band=0, x=slice(2, 5), y=2)
                assert_allclose(ac, ex)

                # One-element lists
                ex = expected.isel(band=[0], x=slice(2, 5), y=[2])
                ac = actual.isel(band=[0], x=slice(2, 5), y=[2])
                assert_allclose(ac, ex)

    def test_caching(self):

        import rasterio
        from rasterio.transform import from_origin

        # Create a geotiff file in latlong proj
        with create_tmp_file(suffix='.tif') as tmp_file:
            # data
            nx, ny, nz = 8, 10, 3
            data = np.arange(nx*ny*nz,
                             dtype=rasterio.float32).reshape(nz, ny, nx)
            transform = from_origin(1, 2, 0.5, 2.)
            with rasterio.open(
                    tmp_file, 'w',
                    driver='GTiff', height=ny, width=nx, count=nz,
                    crs='+proj=latlong',
                    transform=transform,
                    dtype=rasterio.float32) as s:
                s.write(data)
                dx, dy = s.res[0], -s.res[1]

            # ref
            expected = DataArray(data, dims=('band', 'y', 'x'),
                                 coords={'x': (np.arange(nx)*0.5 + 1) + dx/2,
                                         'y': (-np.arange(ny)*2 + 2) + dy/2,
                                         'band': [1, 2, 3]})

            # Cache is the default
            with xr.open_rasterio(tmp_file) as actual:

                # Without cache an error is raised
                err_msg = 'not valid on rasterio'
                with self.assertRaisesRegexp(IndexError, err_msg):
                    actual.isel(x=[2, 4]).values

                # This should cache everything
                assert_allclose(actual, expected)

                # once cached, non-windowed indexing should become possible
                ac = actual.isel(x=[2, 4])
                ex = expected.isel(x=[2, 4])
                assert_allclose(ac, ex)

    @requires_dask
    def test_chunks(self):

        import rasterio
        from rasterio.transform import from_origin

        # Create a geotiff file in latlong proj
        with create_tmp_file(suffix='.tif') as tmp_file:
            # data
            nx, ny, nz = 8, 10, 3
            data = np.arange(nx*ny*nz,
                             dtype=rasterio.float32).reshape(nz, ny, nx)
            transform = from_origin(1, 2, 0.5, 2.)
            with rasterio.open(
                    tmp_file, 'w',
                    driver='GTiff', height=ny, width=nx, count=nz,
                    crs='+proj=latlong',
                    transform=transform,
                    dtype=rasterio.float32) as s:
                s.write(data)
                dx, dy = s.res[0], -s.res[1]

            # Chunk at open time
            with xr.open_rasterio(tmp_file, chunks=(1, 2, 2)) as actual:

                import dask.array as da
                self.assertIsInstance(actual.data, da.Array)
                assert 'open_rasterio' in actual.data.name

                # ref
                expected = DataArray(data, dims=('band', 'y', 'x'),
                                     coords={'x': np.arange(nx)*0.5 + 1 + dx/2,
                                             'y': -np.arange(ny)*2 + 2 + dy/2,
                                             'band': [1, 2, 3]})

                # do some arithmetic
                ac = actual.mean()
                ex = expected.mean()
                assert_allclose(ac, ex)

                ac = actual.sel(band=1).mean(dim='x')
                ex = expected.sel(band=1).mean(dim='x')
                assert_allclose(ac, ex)


class TestEncodingInvalid(TestCase):

    def test_extract_nc4_variable_encoding(self):
        var = xr.Variable(('x',), [1, 2, 3], {}, {'foo': 'bar'})
        with self.assertRaisesRegexp(ValueError, 'unexpected encoding'):
            _extract_nc4_variable_encoding(var, raise_on_invalid=True)

        var = xr.Variable(('x',), [1, 2, 3], {}, {'chunking': (2, 1)})
        encoding = _extract_nc4_variable_encoding(var)
        self.assertEqual({}, encoding)

        # regression test
        var = xr.Variable(('x',), [1, 2, 3], {}, {'shuffle': True})
        encoding = _extract_nc4_variable_encoding(var, raise_on_invalid=True)
        self.assertEqual({'shuffle': True}, encoding)

    def test_extract_h5nc_encoding(self):
        # not supported with h5netcdf (yet)
        var = xr.Variable(('x',), [1, 2, 3], {},
                          {'least_sigificant_digit': 2})
        with self.assertRaisesRegexp(ValueError, 'unexpected encoding'):
            _extract_nc4_variable_encoding(var, raise_on_invalid=True)


class MiscObject:
    pass


@requires_netCDF4
class TestValidateAttrs(TestCase):
    def test_validating_attrs(self):
        def new_dataset():
            return Dataset({'data': ('y', np.arange(10.0))},
                           {'y': np.arange(10)})

        def new_dataset_and_dataset_attrs():
            ds = new_dataset()
            return ds, ds.attrs

        def new_dataset_and_data_attrs():
            ds = new_dataset()
            return ds, ds.data.attrs

        def new_dataset_and_coord_attrs():
            ds = new_dataset()
            return ds, ds.coords['y'].attrs

        for new_dataset_and_attrs in [new_dataset_and_dataset_attrs,
                                      new_dataset_and_data_attrs,
                                      new_dataset_and_coord_attrs]:
            ds, attrs = new_dataset_and_attrs()

            attrs[123] = 'test'
            with self.assertRaisesRegexp(TypeError, 'Invalid name for attr'):
                ds.to_netcdf('test.nc')

            ds, attrs = new_dataset_and_attrs()
            attrs[MiscObject()] = 'test'
            with self.assertRaisesRegexp(TypeError, 'Invalid name for attr'):
                ds.to_netcdf('test.nc')

            ds, attrs = new_dataset_and_attrs()
            attrs[''] = 'test'
            with self.assertRaisesRegexp(ValueError, 'Invalid name for attr'):
                ds.to_netcdf('test.nc')

            # This one should work
            ds, attrs = new_dataset_and_attrs()
            attrs['test'] = 'test'
            with create_tmp_file() as tmp_file:
                ds.to_netcdf(tmp_file)

            ds, attrs = new_dataset_and_attrs()
            attrs['test'] = {'a': 5}
            with self.assertRaisesRegexp(TypeError, 'Invalid value for attr'):
                ds.to_netcdf('test.nc')

            ds, attrs = new_dataset_and_attrs()
            attrs['test'] = MiscObject()
            with self.assertRaisesRegexp(TypeError, 'Invalid value for attr'):
                ds.to_netcdf('test.nc')

            ds, attrs = new_dataset_and_attrs()
            attrs['test'] = 5
            with create_tmp_file() as tmp_file:
                ds.to_netcdf(tmp_file)

            ds, attrs = new_dataset_and_attrs()
            attrs['test'] = 3.14
            with create_tmp_file() as tmp_file:
                ds.to_netcdf(tmp_file)

            ds, attrs = new_dataset_and_attrs()
            attrs['test'] = [1, 2, 3, 4]
            with create_tmp_file() as tmp_file:
                ds.to_netcdf(tmp_file)

            ds, attrs = new_dataset_and_attrs()
            attrs['test'] = (1.9, 2.5)
            with create_tmp_file() as tmp_file:
                ds.to_netcdf(tmp_file)

            ds, attrs = new_dataset_and_attrs()
            attrs['test'] = np.arange(5)
            with create_tmp_file() as tmp_file:
                ds.to_netcdf(tmp_file)

            ds, attrs = new_dataset_and_attrs()
            attrs['test'] = np.arange(12).reshape(3, 4)
            with create_tmp_file() as tmp_file:
                ds.to_netcdf(tmp_file)

            ds, attrs = new_dataset_and_attrs()
            attrs['test'] = 'This is a string'
            with create_tmp_file() as tmp_file:
                ds.to_netcdf(tmp_file)

            ds, attrs = new_dataset_and_attrs()
            attrs['test'] = ''
            with create_tmp_file() as tmp_file:
                ds.to_netcdf(tmp_file)

            ds, attrs = new_dataset_and_attrs()
            attrs['test'] = np.arange(12).reshape(3, 4)
            with create_tmp_file() as tmp_file:
                ds.to_netcdf(tmp_file)


@requires_scipy_or_netCDF4
class TestDataArrayToNetCDF(TestCase):

    def test_dataarray_to_netcdf_no_name(self):
        original_da = DataArray(np.arange(12).reshape((3, 4)))

        with create_tmp_file() as tmp:
            original_da.to_netcdf(tmp)

            with open_dataarray(tmp) as loaded_da:
                self.assertDataArrayIdentical(original_da, loaded_da)

    def test_dataarray_to_netcdf_with_name(self):
        original_da = DataArray(np.arange(12).reshape((3, 4)),
                                name='test')

        with create_tmp_file() as tmp:
            original_da.to_netcdf(tmp)

            with open_dataarray(tmp) as loaded_da:
                self.assertDataArrayIdentical(original_da, loaded_da)

    def test_dataarray_to_netcdf_coord_name_clash(self):
        original_da = DataArray(np.arange(12).reshape((3, 4)),
                                dims=['x', 'y'],
                                name='x')

        with create_tmp_file() as tmp:
            original_da.to_netcdf(tmp)

            with open_dataarray(tmp) as loaded_da:
                self.assertDataArrayIdentical(original_da, loaded_da)

    def test_open_dataarray_options(self):
        data = DataArray(
            np.arange(5), coords={'y': ('x', range(5))}, dims=['x'])

        with create_tmp_file() as tmp:
            data.to_netcdf(tmp)

            expected = data.drop('y')
            with open_dataarray(tmp, drop_variables=['y']) as loaded:
                self.assertDataArrayIdentical(expected, loaded)

    def test_dataarray_to_netcdf_return_bytes(self):
        # regression test for GH1410
        data = xr.DataArray([1, 2, 3])
        output = data.to_netcdf()
        assert isinstance(output, bytes)

    @requires_pathlib
    def test_dataarray_to_netcdf_no_name_pathlib(self):
        original_da = DataArray(np.arange(12).reshape((3, 4)))

        with create_tmp_file() as tmp:
            tmp = Path(tmp)
            original_da.to_netcdf(tmp)

            with open_dataarray(tmp) as loaded_da:
                self.assertDataArrayIdentical(original_da, loaded_da)<|MERGE_RESOLUTION|>--- conflicted
+++ resolved
@@ -947,14 +947,9 @@
     autoclose = True
 
 
-@requires_scipy
-<<<<<<< HEAD
 class ScipyInMemoryDataTest(CFEncodedDataTest, NetCDF3Only, TestCase):
-=======
-class ScipyInMemoryDataTest(CFEncodedDataTest, Only32BitTypes, TestCase):
     engine = 'scipy'
 
->>>>>>> f01d6980
     @contextlib.contextmanager
     def create_store(self):
         fobj = BytesIO()
@@ -978,13 +973,9 @@
 
 
 @requires_scipy
-<<<<<<< HEAD
 class ScipyFileObjectTest(CFEncodedDataTest, NetCDF3Only, TestCase):
-=======
-class ScipyFileObjectTest(CFEncodedDataTest, Only32BitTypes, TestCase):
     engine = 'scipy'
 
->>>>>>> f01d6980
     @contextlib.contextmanager
     def create_store(self):
         fobj = BytesIO()
@@ -1010,13 +1001,9 @@
 
 
 @requires_scipy
-<<<<<<< HEAD
 class ScipyFilePathTest(CFEncodedDataTest, NetCDF3Only, TestCase):
-=======
-class ScipyFilePathTest(CFEncodedDataTest, Only32BitTypes, TestCase):
     engine = 'scipy'
 
->>>>>>> f01d6980
     @contextlib.contextmanager
     def create_store(self):
         with create_tmp_file() as tmp_file:
@@ -1055,14 +1042,10 @@
 
 
 @requires_netCDF4
-<<<<<<< HEAD
 class NetCDF3ViaNetCDF4DataTest(CFEncodedDataTest, NetCDF3Only, TestCase):
-=======
-class NetCDF3ViaNetCDF4DataTest(CFEncodedDataTest, Only32BitTypes, TestCase):
     engine = 'netcdf4'
     file_format = 'NETCDF3_CLASSIC'
 
->>>>>>> f01d6980
     @contextlib.contextmanager
     def create_store(self):
         with create_tmp_file() as tmp_file:
